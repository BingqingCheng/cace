--- conflicted
+++ resolved
@@ -42,8 +42,6 @@
 
 from .metalwall import *
 
-<<<<<<< HEAD
 from .metalwall_qeq import *
-=======
-from .charge_eq import *
->>>>>>> 9edf710e
+
+from .charge_eq import *